--- conflicted
+++ resolved
@@ -49,12 +49,12 @@
 		return
 	}
 	for _, inst := range insts {
-<<<<<<< HEAD
 		if !a.hasAutomatedServices(inst.Config.Services) {
 			continue
 		}
 
 		_, err := a.cfg.Jobs.PutJob(inst.ID, jobs.Job{
+			Queue: jobs.AutomatedInstanceJob,
 			// Key stops us getting two jobs for the same service
 			Key: strings.Join([]string{
 				jobs.AutomatedInstanceJob,
@@ -68,29 +68,6 @@
 		})
 		if err != nil && err != jobs.ErrJobAlreadyQueued {
 			errorLogger.Log("err", errors.Wrapf(err, "queueing automated instance job"))
-=======
-		for service, conf := range inst.Config.Services {
-			if conf.Policy() != flux.PolicyAutomated {
-				continue
-			}
-			_, err := a.cfg.Jobs.PutJob(inst.ID, jobs.Job{
-				Queue: jobs.AutomatedServiceJob,
-				// Key stops us getting two jobs for the same service
-				Key: strings.Join([]string{
-					jobs.AutomatedServiceJob,
-					string(inst.ID),
-					string(service),
-				}, "|"),
-				Method:   jobs.AutomatedServiceJob,
-				Priority: jobs.PriorityBackground,
-				Params: jobs.AutomatedServiceJobParams{
-					ServiceSpec: flux.ServiceSpec(service),
-				},
-			})
-			if err != nil && err != jobs.ErrJobAlreadyQueued {
-				errorLogger.Log("err", errors.Wrapf(err, "queueing automated service job"))
-			}
->>>>>>> e02dc33f
 		}
 	}
 }
@@ -125,7 +102,7 @@
 		return nil, errors.Wrapf(err, "parsing service ID from spec %s", params.ServiceSpec)
 	}
 
-	j.ScheduledAt = j.ScheduledAt.Add(automationCycle)
+	j.ScheduledAt = time.Now().UTC().Add(automationCycle)
 	followUps := []jobs.Job{*j}
 
 	config, err := a.cfg.InstanceDB.GetConfig(j.Instance)
@@ -143,10 +120,7 @@
 		return followUps, nil
 	}
 
-<<<<<<< HEAD
 	followUps = append(followUps, jobs.Job{
-=======
-	if _, err := a.cfg.Jobs.PutJob(j.Instance, jobs.Job{
 		Queue: jobs.ReleaseJob,
 		// Key stops us getting two jobs queued for the same service. That way if a
 		// release is slow the automator won't queue a horde of jobs to upgrade it.
@@ -157,7 +131,6 @@
 			string(flux.ImageSpecLatest),
 			"automated",
 		}, "|"),
->>>>>>> e02dc33f
 		Method:   jobs.ReleaseJob,
 		Priority: jobs.PriorityBackground,
 		Params: jobs.ReleaseJobParams{
@@ -165,13 +138,12 @@
 			ImageSpec:   flux.ImageSpecLatest,
 			Kind:        flux.ReleaseKindExecute,
 		},
-<<<<<<< HEAD
 	})
 	return followUps, nil
 }
 
 func (a *Automator) handleAutomatedInstanceJob(logger log.Logger, j *jobs.Job) ([]jobs.Job, error) {
-	j.ScheduledAt = j.ScheduledAt.Add(automationCycle)
+	j.ScheduledAt = time.Now().UTC().Add(automationCycle)
 	followUps := []jobs.Job{*j}
 
 	params := j.Params.(jobs.AutomatedInstanceJobParams)
@@ -247,19 +219,6 @@
 	images, err := inst.CollectAvailableImages(repos)
 	if err != nil {
 		return followUps, errors.Wrap(err, "collecting available images")
-=======
-	}); err != nil && err != jobs.ErrJobAlreadyQueued {
-		logger.Log("err", errors.Wrap(err, "put automated release job")) // abnormal
-	}
-
-	return a.reschedule(j)
-}
-
-func (a *Automator) reschedule(j *jobs.Job) error {
-	j.ScheduledAt = time.Now().UTC().Add(automationCycle) // We use time.Now(), as j.ScheduledAt could be way in the past.
-	if _, err := a.cfg.Jobs.PutJobIgnoringDuplicates(j.Instance, *j); err != nil {
-		return errors.Wrap(err, "rescheduling check automated service job") // abnormal
->>>>>>> e02dc33f
 	}
 
 	serviceSpecs := make([]flux.ServiceSpec, len(serviceIDs))
@@ -275,6 +234,15 @@
 			continue
 		}
 		followUps = append(followUps, jobs.Job{
+			Queue: jobs.ReleaseJob,
+			// Key stops us getting two jobs queued for the same service. That way if a
+			// release is slow the automator won't queue a horde of jobs to upgrade it.
+			Key: strings.Join([]string{
+				jobs.ReleaseJob,
+				string(params.InstanceID),
+				string(latest.ID),
+				"automated",
+			}, "|"),
 			Method:   jobs.ReleaseJob,
 			Priority: jobs.PriorityBackground,
 			Params: jobs.ReleaseJobParams{
